--- conflicted
+++ resolved
@@ -549,21 +549,13 @@
         if 'deals' in selected_streams:
             sync_deals()
         # if 'sales_activities' in selected_streams:
-<<<<<<< HEAD
-        #     sync_sales_activities()
-=======
         #    sync_sales_activities()
->>>>>>> 5f19f94b
         if 'leads' in selected_streams:
             sync_leads()
         if 'accounts' in selected_streams:
             sync_accounts()
         # if 'tasks' in selected_streams:
-<<<<<<< HEAD
-        #     sync_tasks()
-=======
         #    sync_tasks()
->>>>>>> 5f19f94b
         if 'owners' in selected_streams:
             sync_owners_all()
 
